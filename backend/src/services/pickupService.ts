import { IPickupRepository } from '../repositories/interfaces/IPickupRepository';
import { PickupEntity, PickupStatusEnum } from '../database/models/PickupEntity';
import { ICompanyRepository } from '../repositories/interfaces/ICompanyRepository';
import { AppError } from '../shared/errors/ApplicationError';
import { logger } from '../utils/logger';
<<<<<<< HEAD
import { SimulationService } from './simulationService'; 
import { LogisticsPlanningService } from './logisticsPlanningService'; 
import { GetPickupsRequest, CreatePickupRequest, PickupResponse } from '../types/dtos/pickupDtos'; 
import { getLogisticsAccountNumber } from '../utils/bankAccountUtils';
=======
import { TimeManager } from './timeManager';
import { LogisticsPlanningService } from './logisticsPlanningService';
import { GetPickupsRequest, CreatePickupRequest, PickupResponse } from '../types/dtos/pickupDtos';
>>>>>>> a30bcb1c

export class PickupService {
    private pickupRepository: IPickupRepository;
    private companyRepository: ICompanyRepository;
    private timeManager: TimeManager;
    private logisticsPlanningService?: LogisticsPlanningService; // optional to support late binding

    constructor(
        pickupRepository: IPickupRepository,
        companyRepository: ICompanyRepository,
        timeManager: TimeManager,
        logisticsPlanningService?: LogisticsPlanningService // optional param
    ) {
        this.pickupRepository = pickupRepository;
        this.companyRepository = companyRepository;
        this.timeManager = timeManager;
        this.logisticsPlanningService = logisticsPlanningService;
    }

    public setLogisticsPlanningService(service: LogisticsPlanningService): void {
        this.logisticsPlanningService = service;
    }

    public async createPickupRequest(data: CreatePickupRequest): Promise<PickupResponse> {
        logger.info(`Creating new pickup request for company: ${data.pickupFrom} with quantity: ${data.quantity}`);

        const unit_price = 10.0;
        const amount = data.quantity * unit_price;

        let company = await this.companyRepository.findByName(data.pickupFrom);
        if (!company) {
            logger.info(`Company '${data.pickupFrom}' not found. Registering new company.`);
            company = await this.companyRepository.create(data.pickupFrom, null);
            logger.info(`Company '${company.company_name}' registered with ID: ${company.company_id}.`);
        }

        const currentInSimDate = this.timeManager.getCurrentTime();
        const orderDateOnly = new Date(Date.UTC(currentInSimDate.getUTCFullYear(), currentInSimDate.getUTCMonth(), currentInSimDate.getUTCDate()));

        const pickupStatusId = await this.pickupRepository.getPickupStatusId(PickupStatusEnum.ORDER_RECEIVED);

        const initialInvoice = await this.pickupRepository.createInvoice({
            total_amount: amount,
            paid: false,
        });
        if (!initialInvoice) {
            logger.error('Failed to create initial invoice for pickup.');
            throw new AppError('Failed to create initial invoice for pickup.', 500);
        }

        const newPickup = await this.pickupRepository.create({
            invoice_id: initialInvoice.invoice_id,
            company_id: company.company_id,
            pickup_status_id: pickupStatusId,
            phone_units: data.quantity,
            order_date: orderDateOnly,
            unit_price: unit_price,
            recipient_name: data.recipientName || 'Not Specified',
            order_timestamp_simulated: currentInSimDate,
        });

        logger.info(`Pickup ${newPickup.pickup_id} created. Invoice ${initialInvoice.reference_number} generated.`);
        logger.warn(`Pickup ${newPickup.pickup_id} requires payment before logistics can be planned.`);
        logger.warn(`Please simulate payment via webhook POST to ${process.env.MY_WEBHOOK_URL || '/api/webhook/payment-updates'} with reference '${initialInvoice.reference_number}'.`);

        return {
            referenceNo: initialInvoice.reference_number,
            amount: amount.toFixed(2),
            accountNumber: await getLogisticsAccountNumber(),
        };
    }

    public async getPickupById(id: number): Promise<PickupEntity | null> {
        logger.debug(`Fetching pickup by ID: ${id}`);
        return this.pickupRepository.findById(id);
    }

    public async getPickupByInvoiceReference(invoiceReference: string): Promise<PickupEntity | null> {
        logger.debug(`Fetching pickup by invoice reference: ${invoiceReference}`);
        return this.pickupRepository.findByInvoiceReference(invoiceReference);
    }

    public async getPickupsForCompany(data: GetPickupsRequest): Promise<PickupEntity[]> {
        logger.debug(`Fetching pickups for company: ${data.company_name}${data.status ? ` with status: ${data.status}` : ''}`);

        const company = await this.companyRepository.findByName(data.company_name);
        if (!company) {
            return [];
        }
        const statusEnum = data.status ? (data.status as PickupStatusEnum) : undefined;
        return this.pickupRepository.findByCompanyAndStatus(company.company_id, statusEnum);
    }

    public async markPickupAndInvoiceAsPaid(invoiceReference: string): Promise<PickupEntity> {
        logger.info(`Marking invoice ${invoiceReference} and related pickup as paid.`);

        const pickup = await this.pickupRepository.findByInvoiceReference(invoiceReference);
        if (!pickup) {
            throw new AppError(`Pickup related to Invoice Reference ${invoiceReference} not found.`, 404);
        }
        if (!pickup.invoice) {
            throw new AppError(`Invoice for pickup ${pickup.pickup_id} not found.`, 500);
        }
        if (pickup.invoice.paid) {
            logger.warn(`Invoice ${invoiceReference} and Pickup ${pickup.pickup_id} already marked as paid. Idempotent operation.`);
            return pickup;
        }

        await this.pickupRepository.updateInvoiceStatus(pickup.invoice.invoice_id, true);
        logger.info(`Invoice ${pickup.invoice.reference_number} marked as paid.`);

        const paidStatusId = await this.pickupRepository.getPickupStatusId(PickupStatusEnum.PAID_TO_LOGISTICS_CO);
        const updatedPickup = await this.pickupRepository.update(pickup.pickup_id, {
            pickup_status_id: paidStatusId
        });

        if (!updatedPickup) {
            throw new AppError(`Failed to update pickup ${pickup.pickup_id} after invoice ${invoiceReference} payment.`, 500);
        }

        logger.info(`Pickup ${updatedPickup.pickup_id} successfully marked as paid and status updated.`);
        return updatedPickup;
    }

    public async updatePickupStatus(pickupId: number, newStatus: PickupStatusEnum): Promise<PickupEntity> {
        logger.info(`Updating status for pickup ${pickupId} to ${newStatus}.`);
        const statusId = await this.pickupRepository.getPickupStatusId(newStatus);
        const updatedPickup = await this.pickupRepository.update(pickupId, { pickup_status_id: statusId });

        if (!updatedPickup) {
            throw new AppError(`Pickup with ID ${pickupId} not found for status update.`, 404);
        }
        logger.info(`Pickup ${pickupId} status updated to ${newStatus}.`);
        return updatedPickup;
    }
}<|MERGE_RESOLUTION|>--- conflicted
+++ resolved
@@ -3,16 +3,11 @@
 import { ICompanyRepository } from '../repositories/interfaces/ICompanyRepository';
 import { AppError } from '../shared/errors/ApplicationError';
 import { logger } from '../utils/logger';
-<<<<<<< HEAD
-import { SimulationService } from './simulationService'; 
-import { LogisticsPlanningService } from './logisticsPlanningService'; 
-import { GetPickupsRequest, CreatePickupRequest, PickupResponse } from '../types/dtos/pickupDtos'; 
-import { getLogisticsAccountNumber } from '../utils/bankAccountUtils';
-=======
-import { TimeManager } from './timeManager';
+import { SimulationService } from './simulationService';
 import { LogisticsPlanningService } from './logisticsPlanningService';
 import { GetPickupsRequest, CreatePickupRequest, PickupResponse } from '../types/dtos/pickupDtos';
->>>>>>> a30bcb1c
+import { getLogisticsAccountNumber } from '../utils/bankAccountUtils';
+import { TimeManager } from './timeManager';
 
 export class PickupService {
     private pickupRepository: IPickupRepository;
