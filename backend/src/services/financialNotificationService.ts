import { logger } from '../utils/logger';
import { PickupService } from './pickupService';
import { LogisticsPlanningService } from './logisticsPlanningService';
import { AppError } from '../shared/errors/ApplicationError';
import { TimeManager } from './timeManager'; 
import { PickupStatusEnum } from '../database/models/PickupEntity';
import { TruckManagementService } from './truckManagementService';
import { TruckRepository } from '../repositories/implementations/TruckRepository';

export interface PaymentNotification {
    transaction_number: string;
    status: string;
    amount: number;
<<<<<<< HEAD
    description: string;
=======
    timestamp: string;
    description?: string;
    from?: string;
    to?: string;
    reference?: string;
    canFulfill?: boolean;
    truckName?: string;
    quantity?: number;
    operatingCostPerDay?: number;
    maximumLoad?: number;
>>>>>>> b85c0f37
}

export class FinancialNotificationService {
    private pickupService: PickupService;
    private logisticsPlanningService: LogisticsPlanningService;
    private timeManager: TimeManager; 

    constructor(
        pickupService: PickupService,
        logisticsPlanningService: LogisticsPlanningService,
        timeManager: TimeManager 
    ) {
        this.pickupService = pickupService;
        this.logisticsPlanningService = logisticsPlanningService;
        this.timeManager = timeManager; 
    }

    public async processPaymentNotification(notification: PaymentNotification): Promise<void> {
        logger.info(`Processing financial notification: Status: ${notification.status}, Amount: ${notification.amount}`);
        logger.debug('Webhook Body:', notification);

        if (notification.status === 'SUCCESS') {
            if (!notification.description) {
                throw new AppError('Payment notification description is missing. Cannot link to an invoice/pickup.', 400);
            }

            const pickupByInvoice = await this.pickupService.getPickupByInvoiceReference(notification.description);

            if (!pickupByInvoice || !pickupByInvoice.invoice) {
                logger.warn(`No pickup or invoice found for reference: ${notification.description}. Skipping processing.`);
                throw new AppError(`No pickup or invoice found for reference: ${notification.description}.`, 404);
            }

            if (pickupByInvoice.invoice && notification.amount < pickupByInvoice.invoice.total_amount) {
                logger.warn(`Received insufficient payment for invoice ${notification.description}. Expected: ${pickupByInvoice.invoice.total_amount}, Received: ${notification.amount}`);
                throw new AppError('Insufficient payment received.', 400);
            }

            if (pickupByInvoice.invoice && notification.amount > pickupByInvoice.invoice.total_amount) {
              logger.warn(`Received overpayment for invoice ${notification.description}. Expected: ${pickupByInvoice.invoice.total_amount}, Received: ${notification.amount}. Processing as successful.`);
          }

            const paidPickup = await this.pickupService.markPickupAndInvoiceAsPaid(notification.description);
            logger.info(`Invoice ${notification.description} and Pickup ${paidPickup.pickup_id} marked as PAID_TO_LOGISTICS_CO based on webhook notification.`);

            const currentInSimTime = this.timeManager.getCurrentTime();
            let initialInSimPickupDate: Date;
            const startOfCurrentInSimDay = new Date(Date.UTC(currentInSimTime.getUTCFullYear(), currentInSimTime.getUTCMonth(), currentInSimTime.getUTCDate(), 0, 0, 0, 0));

            if (currentInSimTime.getUTCHours() === 0 && currentInSimTime.getUTCMinutes() === 0 && currentInSimTime.getUTCSeconds() === 0 && currentInSimTime.getUTCMilliseconds() === 0) {
                initialInSimPickupDate = startOfCurrentInSimDay;
            } else {
                initialInSimPickupDate = new Date(Date.UTC(currentInSimTime.getUTCFullYear(), currentInSimTime.getUTCMonth(), currentInSimTime.getUTCDate() + 1, 0, 0, 0, 0));
            }
            try {
                await this.logisticsPlanningService.planNewCollectionAfterPayment(
                    paidPickup.pickup_id,
                    paidPickup.phone_units,
                    initialInSimPickupDate
                );
                logger.info(`Logistics planning triggered for Pickup ${paidPickup.pickup_id} after payment.`);
                logger.info(`System's current in-sim time: ${currentInSimTime.toISOString()}`);

            } catch (error) {
                logger.error(`Failed to plan logistics for Pickup ${paidPickup.pickup_id} after payment:`, error);
                await this.pickupService.updatePickupStatus(paidPickup.pickup_id, PickupStatusEnum.FAILED);
                throw new AppError(`Failed to schedule logistics for pickup after payment: ${error instanceof AppError ? error.message : 'Unknown error'}`, 500);
            }
        }

        // truck fulfillment notifications
        if (
          notification.canFulfill === true &&
          notification.truckName &&
          notification.quantity &&
          notification.operatingCostPerDay !== undefined &&
          notification.maximumLoad !== undefined
        ) {
            const truckManagementService = new TruckManagementService(new TruckRepository());
            const truckType = await truckManagementService.getTruckTypeByName(notification.truckName);

            if (!truckType) {
                logger.error(`[Webhook] Truck type not found: ${notification.truckName}`);
                throw new AppError('Truck type not found', 404);
            }

            await truckManagementService.createTruck({
                truckTypeId: truckType.truck_type_id,
                maxPickups: 250,
                maxDropoffs: 500,
                dailyOperatingCost: notification.operatingCostPerDay,
                maxCapacity: notification.maximumLoad,
                isAvailable: true,
                quantity: notification.quantity,
            });

            logger.info(`[Webhook] Registered ${notification.quantity} x ${notification.truckName} from fulfillment webhook.`);
        } else if (notification.canFulfill === true) {
            throw new AppError('Missing required truck fulfillment fields in webhook payload.', 400);
        }
    }
}<|MERGE_RESOLUTION|>--- conflicted
+++ resolved
@@ -11,20 +11,7 @@
     transaction_number: string;
     status: string;
     amount: number;
-<<<<<<< HEAD
     description: string;
-=======
-    timestamp: string;
-    description?: string;
-    from?: string;
-    to?: string;
-    reference?: string;
-    canFulfill?: boolean;
-    truckName?: string;
-    quantity?: number;
-    operatingCostPerDay?: number;
-    maximumLoad?: number;
->>>>>>> b85c0f37
 }
 
 export class FinancialNotificationService {
