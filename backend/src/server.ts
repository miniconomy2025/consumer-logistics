--- conflicted
+++ resolved
@@ -32,20 +32,12 @@
   .then(async () => {
     logger.info('Data Source has been initialized successfully.');
 
-<<<<<<< HEAD
-
     // const bankAccountService = new BankAccountService();
     // await bankAccountService.ensureBankAccount();
 
     // const truckPurchaseService = new TruckPurchaseService();
     // await truckPurchaseService.purchaseTrucks(7);
-=======
-    const bankAccountService = new BankAccountService();
-    await bankAccountService.ensureBankAccount();
 
-    const truckPurchaseService = new TruckPurchaseService();
-    await truckPurchaseService.purchaseTrucks(7);
->>>>>>> d81a8672
 
     server = app.listen(port, () => {
       logger.info(` Server running on port ${port}`);
